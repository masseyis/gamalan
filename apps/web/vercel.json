{
  "$schema": "https://openapi.vercel.sh/vercel.json",
  "buildCommand": "pnpm run build",
  "framework": "nextjs",
<<<<<<< HEAD
  "regions": ["iad1"],
  "env": {
    "NODE_ENV": "production"
  },
  "build": {
    "env": {
      "NODE_OPTIONS": "--max-old-space-size=4096"
    }
  }
}
=======
  "regions": ["iad1"]
}
>>>>>>> 802f25d7
<|MERGE_RESOLUTION|>--- conflicted
+++ resolved
@@ -2,18 +2,5 @@
   "$schema": "https://openapi.vercel.sh/vercel.json",
   "buildCommand": "pnpm run build",
   "framework": "nextjs",
-<<<<<<< HEAD
-  "regions": ["iad1"],
-  "env": {
-    "NODE_ENV": "production"
-  },
-  "build": {
-    "env": {
-      "NODE_OPTIONS": "--max-old-space-size=4096"
-    }
-  }
-}
-=======
   "regions": ["iad1"]
-}
->>>>>>> 802f25d7
+}