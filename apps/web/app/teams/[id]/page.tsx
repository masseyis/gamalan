--- conflicted
+++ resolved
@@ -386,42 +386,6 @@
                 ) : (
                   <div className="space-y-3">
                     {members.map((member) => {
-<<<<<<< HEAD
-                      const formattedRole = member.role
-                        .split('_')
-                        .map((part) => part.charAt(0).toUpperCase() + part.slice(1))
-                        .join(' ')
-                      const displayName =
-                        (member as any).userName ||
-                        (member as any).userEmail ||
-                        (member as any).email ||
-                        formattedRole
-                      const initials = displayName
-                        .split(' ')
-                        .filter(Boolean)
-                        .slice(0, 2)
-                        .map((part: string) => part.charAt(0).toUpperCase())
-                        .join('') || 'U'
-
-                      return (
-                      <div
-                        key={`${member.teamId}-${member.userId}`}
-                        className="flex items-center justify-between p-3 border rounded-lg"
-                      >
-                        <div className="flex items-center gap-3">
-                          <div className="w-8 h-8 bg-blue-100 rounded-full flex items-center justify-center">
-                            <span className="text-sm font-medium text-blue-700">{initials}</span>
-                          </div>
-                          <div>
-                            <p className="font-medium">{displayName}</p>
-                            <div className="flex items-center gap-2">
-                              <Badge variant="outline" className="text-xs">
-                                {member.role}
-                              </Badge>
-                              {member.specialty && (
-                                <Badge variant="secondary" className="text-xs">
-                                  {member.specialty}
-=======
                       const rawRole = typeof member.role === 'string' ? member.role : undefined
                       const formattedRole = (rawRole || 'member')
                         .split('_')
@@ -451,7 +415,6 @@
                               <div className="flex items-center gap-2">
                                 <Badge variant="outline" className="text-xs">
                                   {formattedRole}
->>>>>>> 631ed125
                                 </Badge>
                                 {member.specialty && (
                                   <Badge variant="secondary" className="text-xs">
@@ -465,13 +428,6 @@
                             Joined {new Date(member.joinedAt).toLocaleDateString()}
                           </div>
                         </div>
-<<<<<<< HEAD
-                        <div className="text-sm text-gray-500">
-                          Joined {new Date(member.joinedAt).toLocaleDateString()}
-                        </div>
-                      </div>
-=======
->>>>>>> 631ed125
                       )
                     })}
                   </div>
