--- conflicted
+++ resolved
@@ -31,10 +31,7 @@
 PARALLEL_MODE=false
 VERBOSE_MODE=false
 SPRINT_ID=""
-<<<<<<< HEAD
-=======
 AI_MODE="claude-cli"  # Default execution mode
->>>>>>> 631ed125
 
 while [[ $# -gt 0 ]]; do
   case $1 in
@@ -51,13 +48,10 @@
       set -x  # Enable bash debug mode
       shift
       ;;
-<<<<<<< HEAD
-=======
     --ai-mode)
       AI_MODE="$2"
       shift 2
       ;;
->>>>>>> 631ed125
     *)
       SPRINT_ID="$1"
       shift
@@ -65,8 +59,6 @@
   esac
 done
 
-<<<<<<< HEAD
-=======
 # Validate AI mode
 case "$AI_MODE" in
   claude-cli|claude-api|codex-cli)
@@ -79,7 +71,6 @@
     ;;
 esac
 
->>>>>>> 631ed125
 # Fall back to env var if not provided
 SPRINT_ID="${SPRINT_ID:-${BATTRA_SPRINT_ID}}"
 
@@ -94,22 +85,6 @@
     echo "Error: No teams found. Cannot auto-detect sprint."
     echo ""
     echo "Usage:"
-<<<<<<< HEAD
-    echo "  ./multi-agent-sprint.sh [--parallel] [--verbose] [sprint_id]"
-    echo ""
-    echo "Options:"
-    echo "  --parallel         Run agents in parallel (faster, uses more Claude credits)"
-    echo "  --verbose, -v      Show real-time agent output"
-    echo "  --debug            Enable verbose mode + bash debug tracing"
-    echo ""
-    echo "Examples:"
-    echo "  ./multi-agent-sprint.sh                       # Auto-detect active sprint"
-    echo "  ./multi-agent-sprint.sh --verbose             # Auto-detect + show output"
-    echo "  ./multi-agent-sprint.sh --debug               # Auto-detect + full debug"
-    echo "  ./multi-agent-sprint.sh abc-123-def           # Use specific sprint"
-    echo "  ./multi-agent-sprint.sh --parallel            # Auto-detect + parallel mode"
-    echo "  ./multi-agent-sprint.sh --parallel abc-123    # Specific sprint + parallel"
-=======
     echo "  ./multi-agent-sprint.sh [OPTIONS] [sprint_id]"
     echo ""
     echo "Options:"
@@ -130,7 +105,6 @@
     echo "  ./multi-agent-sprint.sh --ai-mode codex-cli            # Use Codex instead of Claude"
     echo "  ./multi-agent-sprint.sh --ai-mode claude-api abc-123   # Specific sprint + Claude API"
     echo "  ./multi-agent-sprint.sh --parallel --verbose           # Parallel mode with output"
->>>>>>> 631ed125
     exit 1
   fi
 
@@ -186,16 +160,10 @@
 }
 
 # Agent configurations
-<<<<<<< HEAD
-declare -a AGENT_ROLES=("dev" "qa" "po" "devops" "documenter")
-declare -a AGENT_KEYS=("battra-dev-key-1" "battra-qa-key-1" "battra-po-key-1" "battra-devops-key-1" "battra-documenter-key-1")
-declare -a AGENT_NAMES=("dev-1" "qa-1" "po-1" "devops-1" "documenter-1")
-=======
 # Documenter goes FIRST to create ADRs/contracts that QA and Dev reference
 declare -a AGENT_ROLES=("documenter" "dev" "qa" "devops" "po")
 declare -a AGENT_KEYS=("battra-documenter-key-1" "battra-dev-key-1" "battra-qa-key-1" "battra-devops-key-1" "battra-po-key-1")
 declare -a AGENT_NAMES=("documenter-1" "dev-1" "qa-1" "devops-1" "po-1")
->>>>>>> 631ed125
 
 # PID tracking
 AGENT_PIDS=()
@@ -269,8 +237,6 @@
   export MAX_ITERATIONS="1"  # Only one iteration in round-robin mode
   export POLL_INTERVAL="5"    # Short poll interval
 
-<<<<<<< HEAD
-=======
   # Configure AI execution mode
   case "$AI_MODE" in
     claude-cli)
@@ -286,7 +252,6 @@
       ;;
   esac
 
->>>>>>> 631ed125
   # Change to agent's worktree and run (use absolute path for log file)
   if [ "$VERBOSE_MODE" = true ]; then
     # Verbose mode: show output in real-time AND log to file
@@ -339,8 +304,6 @@
   export GIT_PR_BASE_BRANCH="main"
   export MAX_ITERATIONS="0"  # Infinite iterations in parallel mode
   export POLL_INTERVAL="30"
-<<<<<<< HEAD
-=======
 
   # Configure AI execution mode
   case "$AI_MODE" in
@@ -356,7 +319,6 @@
       # CODEX_API_KEY can be set in environment (optional)
       ;;
   esac
->>>>>>> 631ed125
 
   # Start agent in background (use absolute path for log file)
   if [ "$VERBOSE_MODE" = true ]; then
@@ -447,47 +409,6 @@
     start_agent_parallel "$role" "$api_key" "$agent_name"
     sleep 1
   done
-<<<<<<< HEAD
-
-  echo ""
-  log_success "All agents running!"
-  log_info "Press Ctrl+C to stop all agents"
-  log_info ""
-  log_info "Monitor agent logs:"
-  for role in "${AGENT_ROLES[@]}"; do
-    log_info "  tail -f $LOG_DIR/${role}-agent.log"
-  done
-
-  # Wait for all agents
-  wait
-}
-
-# Main execution
-main() {
-  log_info "=== Multi-Agent Sprint Execution ==="
-  log_info "Sprint ID: $SPRINT_ID"
-  log_info "Mode: $([ "$PARALLEL_MODE" = true ] && echo "PARALLEL" || echo "ROUND-ROBIN (sequential)")"
-  log_info "Verbose: $([ "$VERBOSE_MODE" = true ] && echo "ON" || echo "OFF")"
-  log_info "Log directory: $LOG_DIR"
-  echo ""
-
-  # Check available tasks
-  log_info "Checking available tasks..."
-  TASK_COUNT=$(curl -s "$API_BASE/sprints/$SPRINT_ID/tasks" -H "X-API-Key: $API_KEY" | jq 'length')
-  AVAILABLE_COUNT=$(curl -s "$API_BASE/sprints/$SPRINT_ID/tasks" -H "X-API-Key: $API_KEY" | jq '[.[] | select(.status == "available")] | length')
-  log_info "Total tasks: $TASK_COUNT, Available: $AVAILABLE_COUNT"
-  echo ""
-
-  if [ "$AVAILABLE_COUNT" -eq 0 ]; then
-    log_warning "No available tasks in sprint. Agents will have nothing to do."
-    echo ""
-  fi
-
-  # Setup worktrees
-  setup_worktrees
-  echo ""
-
-=======
 
   echo ""
   log_success "All agents running!"
@@ -535,7 +456,6 @@
   setup_worktrees
   echo ""
 
->>>>>>> 631ed125
   # Run in selected mode
   if [ "$PARALLEL_MODE" = true ]; then
     run_parallel
